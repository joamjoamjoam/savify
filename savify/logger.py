--- conflicted
+++ resolved
@@ -31,19 +31,6 @@
         self.logger.error('An error occurred!')
         self.logger.error(traceback.format_exc())
 
-<<<<<<< HEAD
-    def debug(self, message) -> None:
-        self.logger.debug(message)
-
-    def warning(self, message) -> None:
-        self.logger.warning(message)
-
-    def error(self, message) -> None:
-        self.logger.error(message)
-
-    def info(self, message) -> None:
-        self.logger.info(message)
-=======
     def debug(self, message):
         self.logger.debug(message.encode('utf8').decode('utf8'))
 
@@ -54,5 +41,4 @@
         self.logger.error(message.encode('utf8').decode('utf8'))
 
     def info(self, message):
-        self.logger.info(message.encode('utf8').decode('utf8'))
->>>>>>> 2bd5c3c8
+        self.logger.info(message.encode('utf8').decode('utf8'))