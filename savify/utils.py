--- conflicted
+++ resolved
@@ -1,14 +1,11 @@
 import os
 
 from pathlib import Path
-<<<<<<< HEAD
 from shutil import rmtree
 from sys import platform
 from uuid import uuid1
 from urllib.request import urlretrieve
-=======
 import re
->>>>>>> 2bd5c3c8
 
 __all__ = ['PathHolder']
 
